--- conflicted
+++ resolved
@@ -214,8 +214,7 @@
                                           boundary_thresh=self.tailcuts[1],
                                           min_number_picture_neighbors=1)
                     amp_sum = np.sum(pmt_signal[mask510])
-<<<<<<< HEAD
-=======
+
                     if fill_correction:
                         mask = np.logical_and(mask, mask510)
 
@@ -224,15 +223,14 @@
                             mask510 = dilate(geom, mask510)
                         mask = np.logical_and(mask, mask510)
 
->>>>>>> 881bbb26
                     if amp_sum < self.min_amp:
                         continue
 
-                    mask510 = dilate(geom, mask510)
-                    mask510 = dilate(geom, mask510)
-
-                    if fill_correction:
-                        mask = np.logical_and(mask, mask510)
+                    #mask510 = dilate(geom, mask510)
+                    #mask510 = dilate(geom, mask510)
+
+                    #if fill_correction:
+                    #    mask = np.logical_and(mask, mask510)
 
                     # Make sure everything is 32 bit
                     x = x[mask].astype(np.float32)
@@ -428,7 +426,7 @@
             from KDEpy import FFTKDE
             from scipy.interpolate import LinearNDInterpolator
 
-            kde = FFTKDE(bw=0.07).fit(pixel_pos, weights=amp)
+            kde = FFTKDE(kernel="exponential",bw=0.02).fit(pixel_pos, weights=amp)
             points, out = kde.evaluate((self.bins[0], self.bins[1]))
             #print(points.shape, points)
             lin = LinearNDInterpolator(points, out, fill_value=0)
