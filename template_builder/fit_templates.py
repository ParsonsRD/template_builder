--- conflicted
+++ resolved
@@ -309,7 +309,7 @@
 
         first = True
         # Loop over all templates
-        for key in tqdm(list(amplitude.keys())[0:5]):
+        for key in tqdm(list(amplitude.keys())):
             if self.verbose and first:
                 print("Energy", key[2], "TeV")
                 first = False
@@ -328,16 +328,8 @@
             pixel_pos = np.vstack([x, y])
 
             # Fit with MLP
-<<<<<<< HEAD
             training_library = self.training_library
             model = self.perform_fit(amp, pixel_pos, training_library,max_fitpoints)
-=======
-            #training_library = "kde"
-            #if self.count[key] < 200:
-            #    training_library = "kde"
-
-            model = self.perform_fit(amp, pixel_pos, self.training_library, max_fitpoints)
->>>>>>> 88bf30f3
 
             if str(type(model)) == \
                     "<class 'scipy.interpolate.interpnd.LinearNDInterpolator'>":
@@ -445,13 +437,7 @@
             print(points_z, np.max(amp_fit))
             av_z = np.average(points_z)
             print(av_z, ((np.max(points_z)-np.min(points_z))/2.) + np.min(points_z))
-<<<<<<< HEAD
-            av_val = np.sum((out*points_z).reshape((self.bins[0], self.bins[1], z_bins)), axis=-1) / \
-                np.sum(out.reshape((self.bins[0], self.bins[1], z_bins)), axis=-1)
-
-            points_x = points_x.reshape((self.bins[0], self.bins[1], z_bins))[:, :, 0].ravel()
-            points_y = points_y.reshape((self.bins[0], self.bins[1], z_bins))[:, :, 0].ravel()
-=======
+
             weights = (out*points_z).reshape((self.bins[0], self.bins[1], 200))
             average_value = np.sum(weights, axis=-1) / \
                 np.sum(out.reshape((self.bins[0], self.bins[1], 200)), axis=-1)
@@ -462,7 +448,6 @@
             variance = squared_average_value - average_value**2
             points_x = points_x.reshape((self.bins[0], self.bins[1], 200))[:, :, 0].ravel()
             points_y = points_y.reshape((self.bins[0], self.bins[1], 200))[:, :, 0].ravel()
->>>>>>> 88bf30f3
 
             lin = LinearNDInterpolator(np.vstack((points_x, points_y)).T, average_value.ravel(), fill_value=0)
 
@@ -470,34 +455,9 @@
 
         elif training_library == "KNN":
             from sklearn.neighbors import KNeighborsRegressor, RadiusNeighborsRegressor
-<<<<<<< HEAD
-            model = RadiusNeighborsRegressor(0.03)
-=======
             model = RadiusNeighborsRegressor(0.04)
->>>>>>> 88bf30f3
             model.fit(pixel_pos, amp)
             
-            x = np.linspace(self.bounds[0][0], self.bounds[0][1], self.bins[0])
-            y = np.linspace(self.bounds[1][0], self.bounds[1][1], self.bins[1])
-            xx, yy = np.meshgrid(x, y)
-            grid = np.vstack((xx.ravel(), yy.ravel()))
-
-            dist, ind = model.radius_neighbors(grid)
-            
-#
-
-            for bin in range
-
-<<<<<<< HEAD
-        elif training_library == "loess":
-            from loess.loess_2d import loess_2d
-            from scipy.interpolate import LinearNDInterpolator
-            sel = amp!=0
-            model = loess_2d(pixel_pos.T[0][sel], pixel_pos.T[1][sel], amp[sel],
-                             degree=1, frac=10/float(amp[sel].shape[0]))
-            lin = LinearNDInterpolator(pixel_pos[sel], model[0])
-            return lin
-=======
             x = np.linspace(self.bounds[0][0], self.bounds[0][1], self.bins[0])
             y = np.linspace(self.bounds[1][0], self.bounds[1][1], self.bins[1])
             xx, yy = np.meshgrid(x, y)
@@ -520,7 +480,7 @@
                 
             output = output.reshape(self.bins)
             return output
->>>>>>> 88bf30f3
+
 
         elif training_library == "keras":
             from keras.models import Sequential
