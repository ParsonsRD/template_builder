--- conflicted
+++ resolved
@@ -434,15 +434,7 @@
             pixel_pos = np.concatenate((pixel_pos, pixel_pos_neg))
             amp = np.concatenate((amp, amp))
             x, y = pixel_pos.T
-<<<<<<< HEAD
-            data = np.vstack((x, y, amp))
-
-            kde = FFTKDE(bw=0.025).fit(data.T)
-            points, out = kde.evaluate((self.bins[0], self.bins[1], 200))
-            points_x, points_y, points_z = points.T
-            #print(points_z.shape, points, out.shape)
-            points_z = points_z
-=======
+
             amp_fit = np.concatenate((amp, amp))
             y_fit = np.concatenate((np.abs(y), -1*np.abs(y)))
             x_fit = np.concatenate((x, x))
@@ -455,7 +447,6 @@
             points, out = kde.evaluate((self.bins[0], self.bins[1], 200))
             points_x, points_y, points_z = points.T
             points_z = points_z * scale
->>>>>>> c841280b
 
             av_z = np.average(points_z)
             print(av_z, ((np.max(points_z)-np.min(points_z))/2.) + np.min(points_z))
